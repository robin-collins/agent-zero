from dataclasses import dataclass, field
from enum import Enum
import logging
import os
from typing import (
    Any,
    Awaitable,
    Callable,
    List,
    Optional,
    Iterator,
    AsyncIterator,
    Tuple,
    TypedDict,
)

from litellm import completion, acompletion, embedding
import litellm

from python.helpers import dotenv
from python.helpers import settings
from python.helpers.dotenv import load_dotenv
from python.helpers.providers import get_provider_config
from python.helpers.rate_limiter import RateLimiter
from python.helpers.tokens import approximate_tokens
from python.helpers import dirty_json, browser_use_monkeypatch

from langchain_core.language_models.chat_models import SimpleChatModel
from langchain_core.outputs.chat_generation import ChatGenerationChunk
from langchain_core.callbacks.manager import (
    CallbackManagerForLLMRun,
    AsyncCallbackManagerForLLMRun,
)
from langchain_core.messages import (
    BaseMessage,
    AIMessageChunk,
    HumanMessage,
    SystemMessage,
)
from langchain.embeddings.base import Embeddings
from sentence_transformers import SentenceTransformer


# disable extra logging, must be done repeatedly, otherwise browser-use will turn it back on for some reason
def turn_off_logging():
    os.environ["LITELLM_LOG"] = "ERROR"  # only errors
    litellm.suppress_debug_info = True
    # Silence **all** LiteLLM sub-loggers (utils, cost_calculator…)
    for name in logging.Logger.manager.loggerDict:
        if name.lower().startswith("litellm"):
            logging.getLogger(name).setLevel(logging.ERROR)


# init
load_dotenv()
turn_off_logging()
browser_use_monkeypatch.apply()

litellm.modify_params = True # helps fix anthropic tool calls by browser-use

class ModelType(Enum):
    CHAT = "Chat"
    EMBEDDING = "Embedding"


@dataclass
class ModelConfig:
    type: ModelType
    provider: str
    name: str
    api_base: str = ""
    ctx_length: int = 0
    limit_requests: int = 0
    limit_input: int = 0
    limit_output: int = 0
    vision: bool = False
    kwargs: dict = field(default_factory=dict)

    def build_kwargs(self):
        kwargs = self.kwargs.copy() or {}
        if self.api_base and "api_base" not in kwargs:
            kwargs["api_base"] = self.api_base
        return kwargs


class ChatChunk(TypedDict):
    """Simplified response chunk for chat models."""

    response_delta: str
    reasoning_delta: str


rate_limiters: dict[str, RateLimiter] = {}
api_keys_round_robin: dict[str, int] = {}


def get_api_key(service: str) -> str:
    # get api key for the service
    key = (
        dotenv.get_dotenv_value(f"API_KEY_{service.upper()}")
        or dotenv.get_dotenv_value(f"{service.upper()}_API_KEY")
        or dotenv.get_dotenv_value(f"{service.upper()}_API_TOKEN")
        or "None"
    )
    # if the key contains a comma, use round-robin
    if "," in key:
        api_keys = [k.strip() for k in key.split(",") if k.strip()]
        api_keys_round_robin[service] = api_keys_round_robin.get(service, -1) + 1
        key = api_keys[api_keys_round_robin[service] % len(api_keys)]
    return key


def get_rate_limiter(
    provider: str, name: str, requests: int, input: int, output: int
) -> RateLimiter:
    key = f"{provider}\\{name}"
    rate_limiters[key] = limiter = rate_limiters.get(key, RateLimiter(seconds=60))
    limiter.limits["requests"] = requests or 0
    limiter.limits["input"] = input or 0
    limiter.limits["output"] = output or 0
    return limiter


async def apply_rate_limiter(
    model_config: ModelConfig | None,
    input_text: str,
    rate_limiter_callback: (
        Callable[[str, str, int, int], Awaitable[bool]] | None
    ) = None,
):
    if not model_config:
        return
    limiter = get_rate_limiter(
        model_config.provider,
        model_config.name,
        model_config.limit_requests,
        model_config.limit_input,
        model_config.limit_output,
    )
    limiter.add(input=approximate_tokens(input_text))
    limiter.add(requests=1)
    await limiter.wait(rate_limiter_callback)
    return limiter


def apply_rate_limiter_sync(
    model_config: ModelConfig | None,
    input_text: str,
    rate_limiter_callback: (
        Callable[[str, str, int, int], Awaitable[bool]] | None
    ) = None,
):
    if not model_config:
        return
    import asyncio, nest_asyncio

    nest_asyncio.apply()
    return asyncio.run(
        apply_rate_limiter(model_config, input_text, rate_limiter_callback)
    )


class LiteLLMChatWrapper(SimpleChatModel):
    model_name: str
    provider: str
    kwargs: dict = {}

    class Config:
        arbitrary_types_allowed = True
        extra = "allow"  # Allow extra attributes
        validate_assignment = False  # Don't validate on assignment

    def __init__(
        self,
        model: str,
        provider: str,
        model_config: Optional[ModelConfig] = None,
        **kwargs: Any,
    ):
        model_value = f"{provider}/{model}"
        super().__init__(model_name=model_value, provider=provider, kwargs=kwargs)  # type: ignore
        # Set A0 model config as instance attribute after parent init
        self.a0_model_conf = model_config

    @property
    def _llm_type(self) -> str:
        return "litellm-chat"

    def _convert_messages(self, messages: List[BaseMessage]) -> List[dict]:
        result = []
        # Map LangChain message types to LiteLLM roles
        role_mapping = {
            "human": "user",
            "ai": "assistant",
            "system": "system",
            "tool": "tool",
        }
        for m in messages:
            m_type = getattr(m, "type", getattr(m, "role", ""))
            role = role_mapping.get(m_type, m_type)
            content = getattr(m, "content", getattr(m, "text", ""))
            message_dict = {"role": role, "content": m.content}

            # Handle tool calls for AI messages
            tool_calls = getattr(m, "tool_calls", None)
            if tool_calls:
                # Convert LangChain tool calls to LiteLLM format
                new_tool_calls = []
                for tool_call in tool_calls:
                    # Ensure arguments is a JSON string
                    args = tool_call["args"]
                    if isinstance(args, dict):
                        import json

                        args_str = json.dumps(args)
                    else:
                        args_str = str(args)

                    new_tool_calls.append(
                        {
                            "id": tool_call.get("id", ""),
                            "type": "function",
                            "function": {
                                "name": tool_call["name"],
                                "arguments": args_str,
                            },
                        }
                    )
                message_dict["tool_calls"] = new_tool_calls

            # Handle tool call ID for ToolMessage
            tool_call_id = getattr(m, "tool_call_id", None)
            if tool_call_id:
                message_dict["tool_call_id"] = tool_call_id

            result.append(message_dict)
        return result

    def _call(
        self,
        messages: List[BaseMessage],
        stop: Optional[List[str]] = None,
        run_manager: Optional[CallbackManagerForLLMRun] = None,
        **kwargs: Any,
    ) -> str:
        import asyncio

        msgs = self._convert_messages(messages)

        # Apply rate limiting if configured
        apply_rate_limiter_sync(self.a0_model_conf, str(msgs))

        # Call the model
        resp = completion(
            model=self.model_name, messages=msgs, stop=stop, **{**self.kwargs, **kwargs}
        )

        # Parse output
        parsed = _parse_chunk(resp)
        return parsed["response_delta"]

    def _stream(
        self,
        messages: List[BaseMessage],
        stop: Optional[List[str]] = None,
        run_manager: Optional[CallbackManagerForLLMRun] = None,
        **kwargs: Any,
    ) -> Iterator[ChatGenerationChunk]:
        import asyncio

        msgs = self._convert_messages(messages)

        # Apply rate limiting if configured
        apply_rate_limiter_sync(self.a0_model_conf, str(msgs))

        for chunk in completion(
            model=self.model_name,
            messages=msgs,
            stream=True,
            stop=stop,
            **{**self.kwargs, **kwargs},
        ):
            parsed = _parse_chunk(chunk)
            # Only yield chunks with non-None content
            if parsed["response_delta"]:
                yield ChatGenerationChunk(
                    message=AIMessageChunk(content=parsed["response_delta"])
                )

    async def _astream(
        self,
        messages: List[BaseMessage],
        stop: Optional[List[str]] = None,
        run_manager: Optional[AsyncCallbackManagerForLLMRun] = None,
        **kwargs: Any,
    ) -> AsyncIterator[ChatGenerationChunk]:
        msgs = self._convert_messages(messages)

        # Apply rate limiting if configured
        await apply_rate_limiter(self.a0_model_conf, str(msgs))

        response = await acompletion(
            model=self.model_name,
            messages=msgs,
            stream=True,
            stop=stop,
            **{**self.kwargs, **kwargs},
        )
        async for chunk in response:  # type: ignore
            parsed = _parse_chunk(chunk)
            # Only yield chunks with non-None content
            if parsed["response_delta"]:
                yield ChatGenerationChunk(
                    message=AIMessageChunk(content=parsed["response_delta"])
                )

    async def unified_call(
        self,
        system_message="",
        user_message="",
        messages: List[BaseMessage] | None = None,
        response_callback: Callable[[str, str], Awaitable[None]] | None = None,
        reasoning_callback: Callable[[str, str], Awaitable[None]] | None = None,
        tokens_callback: Callable[[str, int], Awaitable[None]] | None = None,
        rate_limiter_callback: (
            Callable[[str, str, int, int], Awaitable[bool]] | None
        ) = None,
        **kwargs: Any,
    ) -> Tuple[str, str]:

        turn_off_logging()

        if not messages:
            messages = []
        # construct messages
        if system_message:
            messages.insert(0, SystemMessage(content=system_message))
        if user_message:
            messages.append(HumanMessage(content=user_message))

        # convert to litellm format
        msgs_conv = self._convert_messages(messages)

        # Apply rate limiting if configured
        limiter = await apply_rate_limiter(
            self.a0_model_conf, str(msgs_conv), rate_limiter_callback
        )

        # call model
        _completion = await acompletion(
            model=self.model_name,
            messages=msgs_conv,
            stream=True,
            **{**self.kwargs, **kwargs},
        )

        # results
        reasoning = ""
        response = ""

        # iterate over chunks
        async for chunk in _completion:  # type: ignore
            parsed = _parse_chunk(chunk)
            # collect reasoning delta and call callbacks
            if parsed["reasoning_delta"]:
                reasoning += parsed["reasoning_delta"]
                if reasoning_callback:
                    await reasoning_callback(parsed["reasoning_delta"], reasoning)
                if tokens_callback:
                    await tokens_callback(
                        parsed["reasoning_delta"],
                        approximate_tokens(parsed["reasoning_delta"]),
                    )
                # Add output tokens to rate limiter if configured
                if limiter:
                    limiter.add(output=approximate_tokens(parsed["reasoning_delta"]))
            # collect response delta and call callbacks
            if parsed["response_delta"]:
                response += parsed["response_delta"]
                if response_callback:
                    await response_callback(parsed["response_delta"], response)
                if tokens_callback:
                    await tokens_callback(
                        parsed["response_delta"],
                        approximate_tokens(parsed["response_delta"]),
                    )
                # Add output tokens to rate limiter if configured
                if limiter:
                    limiter.add(output=approximate_tokens(parsed["response_delta"]))

        # return complete results
        return response, reasoning


class AsyncAIChatReplacement:
    class _Completions:
        def __init__(self, wrapper):
            self._wrapper = wrapper

        async def create(self, *args, **kwargs):
            # call the async _acall method on the wrapper
            return await self._wrapper._acall(*args, **kwargs)

    class _Chat:
        def __init__(self, wrapper):
            self.completions = AsyncAIChatReplacement._Completions(wrapper)

    def __init__(self, wrapper, *args, **kwargs):
        self._wrapper = wrapper
        self.chat = AsyncAIChatReplacement._Chat(wrapper)


from browser_use.llm import ChatOllama, ChatOpenRouter, ChatGoogle, ChatAnthropic, ChatGroq, ChatOpenAI

class BrowserCompatibleChatWrapper(ChatOpenRouter):
    """
    A wrapper for browser agent that can filter/sanitize messages
    before sending them to the LLM.
    """

    def __init__(self, *args, **kwargs):
        turn_off_logging()
        # Create the underlying LiteLLM wrapper
        self._wrapper = LiteLLMChatWrapper(*args, **kwargs)
        # Browser-use may expect a 'model' attribute
        self.model = self._wrapper.model_name
        self.kwargs = self._wrapper.kwargs

    @property
    def model_name(self) -> str:
        return self._wrapper.model_name

    @property
    def provider(self) -> str:
        return self._wrapper.provider

    def get_client(self, *args, **kwargs):  # type: ignore
        return AsyncAIChatReplacement(self, *args, **kwargs)

    # -- Gemini helper -----------------------------------------
    def _gemini_clean_and_conform(self, text: str):
        obj = None
        try:
            # dirty_json parser is robust enough to handle markdown fences
            obj = dirty_json.parse(text)
        except Exception:
            return None  # return None if parsing fails

        if not isinstance(obj, dict):
            return None

        # Conform actions to browser-use expectations
        if isinstance(obj.get("action"), list):
            normalized_actions = []
            for item in obj["action"]:
                if not isinstance(item, dict):
                    continue  # Skip non-dict items

                action_key, action_value = next(iter(item.items()), (None, None))
                if not action_key:
                    continue

                # Create a mutable copy of the value
                v = (action_value or {}).copy()

                if action_key in ("scroll_down", "scroll_up", "scroll"):
                    is_down = action_key != "scroll_up"
                    v.setdefault("down", is_down)
                    v.setdefault("num_pages", 1.0)
                    normalized_actions.append({"scroll": v})
                elif action_key == "go_to_url":
                    v.setdefault("new_tab", False)
                    normalized_actions.append({action_key: v})
                elif action_key == "done":
                    if "text" in v and "data" not in v:
                        t = v.pop("text", "")
                        v["data"] = {"title": "Task result", "response": t, "page_summary": t}
                    v.setdefault("success", True)
                    normalized_actions.append({action_key: v})
                else:
                    normalized_actions.append(item)
            obj["action"] = normalized_actions

        return dirty_json.stringify(obj)

    async def _acall(
        self,
        messages: List[BaseMessage],
        stop: Optional[List[str]] = None,
        run_manager: Optional[CallbackManagerForLLMRun] = None,
        **kwargs: Any,
    ):
        # Apply rate limiting if configured
        apply_rate_limiter_sync(self._wrapper.a0_model_conf, str(messages))

        # Call the model
        try:
            model = kwargs.pop("model", None)
            kwrgs = {**self._wrapper.kwargs, **kwargs}

            # hack from browser-use to fix json schema for gemini (additionalProperties, $defs, $ref)
            if "response_format" in kwrgs and "json_schema" in kwrgs["response_format"] and model.startswith("gemini/"):
                kwrgs["response_format"]["json_schema"] = ChatGoogle("")._fix_gemini_schema(kwrgs["response_format"]["json_schema"])

            resp = await acompletion(
                model=self._wrapper.model_name,
                messages=messages,
                stop=stop,
                **kwrgs,
            )

            # Gemini: strip triple backticks and conform schema
            try:
                msg = resp.choices[0].message
                if self.provider == "gemini" and isinstance(getattr(msg, "content", None), str):
<<<<<<< HEAD
                    cleaned = self._gemini_clean_and_conform(msg.content)
=======
                    cleaned = browser_use_monkeypatch.gemini_clean_and_conform(msg.content)
>>>>>>> 9013e477
                    if cleaned:
                        msg.content = cleaned
            except Exception:
                pass

        except Exception as e:
            raise e

        # another hack for browser-use post process invalid jsons
        try:
            if "response_format" in kwrgs and "json_schema" in kwrgs["response_format"] or "json_object" in kwrgs["response_format"]:
                if resp.choices[0].message.content is not None and not resp.choices[0].message.content.startswith("{"): # type: ignore
                    js = dirty_json.parse(resp.choices[0].message.content) # type: ignore
                    resp.choices[0].message.content = dirty_json.stringify(js) # type: ignore
        except Exception as e:
            pass

        return resp


class LiteLLMEmbeddingWrapper(Embeddings):
    model_name: str
    kwargs: dict = {}
    a0_model_conf: Optional[ModelConfig] = None

    def __init__(
        self,
        model: str,
        provider: str,
        model_config: Optional[ModelConfig] = None,
        **kwargs: Any,
    ):
        self.model_name = f"{provider}/{model}" if provider != "openai" else model
        self.kwargs = kwargs
        self.a0_model_conf = model_config

    def embed_documents(self, texts: List[str]) -> List[List[float]]:
        # Apply rate limiting if configured
        apply_rate_limiter_sync(self.a0_model_conf, " ".join(texts))

        resp = embedding(model=self.model_name, input=texts, **self.kwargs)
        return [
            item.get("embedding") if isinstance(item, dict) else item.embedding  # type: ignore
            for item in resp.data  # type: ignore
        ]

    def embed_query(self, text: str) -> List[float]:
        # Apply rate limiting if configured
        apply_rate_limiter_sync(self.a0_model_conf, text)

        resp = embedding(model=self.model_name, input=[text], **self.kwargs)
        item = resp.data[0]  # type: ignore
        return item.get("embedding") if isinstance(item, dict) else item.embedding  # type: ignore


class LocalSentenceTransformerWrapper(Embeddings):
    """Local wrapper for sentence-transformers models to avoid HuggingFace API calls"""

    def __init__(
        self,
        provider: str,
        model: str,
        model_config: Optional[ModelConfig] = None,
        **kwargs: Any,
    ):
        # Clean common user-input mistakes
        model = model.strip().strip('"').strip("'")

        # Remove the "sentence-transformers/" prefix if present
        if model.startswith("sentence-transformers/"):
            model = model[len("sentence-transformers/") :]

        # Filter kwargs for SentenceTransformer only (no LiteLLM params like 'stream_timeout')
        st_allowed_keys = {
            "device",
            "cache_folder",
            "use_auth_token",
            "revision",
            "trust_remote_code",
            "model_kwargs",
        }
        st_kwargs = {k: v for k, v in (kwargs or {}).items() if k in st_allowed_keys}

        self.model = SentenceTransformer(model, **st_kwargs)
        self.model_name = model
        self.a0_model_conf = model_config

    def embed_documents(self, texts: List[str]) -> List[List[float]]:
        # Apply rate limiting if configured
        apply_rate_limiter_sync(self.a0_model_conf, " ".join(texts))

        embeddings = self.model.encode(texts, convert_to_tensor=False)  # type: ignore
        return embeddings.tolist() if hasattr(embeddings, "tolist") else embeddings  # type: ignore

    def embed_query(self, text: str) -> List[float]:
        # Apply rate limiting if configured
        apply_rate_limiter_sync(self.a0_model_conf, text)

        embedding = self.model.encode([text], convert_to_tensor=False)  # type: ignore
        result = (
            embedding[0].tolist() if hasattr(embedding[0], "tolist") else embedding[0]
        )
        return result  # type: ignore


def _get_litellm_chat(
    cls: type = LiteLLMChatWrapper,
    model_name: str = "",
    provider_name: str = "",
    model_config: Optional[ModelConfig] = None,
    **kwargs: Any,
):
    # use api key from kwargs or env
    api_key = kwargs.pop("api_key", None) or get_api_key(provider_name)

    # Only pass API key if key is not a placeholder
    if api_key and api_key not in ("None", "NA"):
        kwargs["api_key"] = api_key

    provider_name, model_name, kwargs = _adjust_call_args(
        provider_name, model_name, kwargs
    )
    return cls(
        provider=provider_name, model=model_name, model_config=model_config, **kwargs
    )


def _get_litellm_embedding(
    model_name: str,
    provider_name: str,
    model_config: Optional[ModelConfig] = None,
    **kwargs: Any,
):
    # Check if this is a local sentence-transformers model
    if provider_name == "huggingface" and model_name.startswith(
        "sentence-transformers/"
    ):
        # Use local sentence-transformers instead of LiteLLM for local models
        provider_name, model_name, kwargs = _adjust_call_args(
            provider_name, model_name, kwargs
        )
        return LocalSentenceTransformerWrapper(
            provider=provider_name,
            model=model_name,
            model_config=model_config,
            **kwargs,
        )

    # use api key from kwargs or env
    api_key = kwargs.pop("api_key", None) or get_api_key(provider_name)

    # Only pass API key if key is not a placeholder
    if api_key and api_key not in ("None", "NA"):
        kwargs["api_key"] = api_key

    provider_name, model_name, kwargs = _adjust_call_args(
        provider_name, model_name, kwargs
    )
    return LiteLLMEmbeddingWrapper(
        model=model_name, provider=provider_name, model_config=model_config, **kwargs
    )


def _parse_chunk(chunk: Any) -> ChatChunk:
    delta = chunk["choices"][0].get("delta", {})
    message = chunk["choices"][0].get("message", {}) or chunk["choices"][0].get(
        "model_extra", {}
    ).get("message", {})
    response_delta = (
        delta.get("content", "")
        if isinstance(delta, dict)
        else getattr(delta, "content", "")
    ) or (
        message.get("content", "")
        if isinstance(message, dict)
        else getattr(message, "content", "")
    )
    reasoning_delta = (
        delta.get("reasoning_content", "")
        if isinstance(delta, dict)
        else getattr(delta, "reasoning_content", "")
    )
    return ChatChunk(reasoning_delta=reasoning_delta, response_delta=response_delta)


def _adjust_call_args(provider_name: str, model_name: str, kwargs: dict):
    # for openrouter add app reference
    if provider_name == "openrouter":
        kwargs["extra_headers"] = {
            "HTTP-Referer": "https://agent-zero.ai",
            "X-Title": "Agent Zero",
        }

    # remap other to openai for litellm
    if provider_name == "other":
        provider_name = "openai"

    return provider_name, model_name, kwargs


def _merge_provider_defaults(
    provider_type: str, original_provider: str, kwargs: dict
) -> tuple[str, dict]:
    # Normalize .env-style numeric strings (e.g., "timeout=30") into ints/floats for LiteLLM
    def _normalize_values(values: dict) -> dict:
        result: dict[str, Any] = {}
        for k, v in values.items():
            if isinstance(v, str):
                try:
                    result[k] = int(v)
                except ValueError:
                    try:
                        result[k] = float(v)
                    except ValueError:
                        result[k] = v
            else:
                result[k] = v
        return result

    provider_name = original_provider  # default: unchanged
    cfg = get_provider_config(provider_type, original_provider)
    if cfg:
        provider_name = cfg.get("litellm_provider", original_provider).lower()

        # Extra arguments nested under `kwargs` for readability
        extra_kwargs = cfg.get("kwargs") if isinstance(cfg, dict) else None  # type: ignore[arg-type]
        if isinstance(extra_kwargs, dict):
            for k, v in extra_kwargs.items():
                kwargs.setdefault(k, v)

    # Inject API key based on the *original* provider id if still missing
    if "api_key" not in kwargs:
        key = get_api_key(original_provider)
        if key and key not in ("None", "NA"):
            kwargs["api_key"] = key

    # Merge LiteLLM global kwargs (timeouts, stream_timeout, etc.)
    try:
        global_kwargs = settings.get_settings().get("litellm_global_kwargs", {})  # type: ignore[union-attr]
    except Exception:
        global_kwargs = {}
    if isinstance(global_kwargs, dict):
        for k, v in _normalize_values(global_kwargs).items():
            kwargs.setdefault(k, v)

    return provider_name, kwargs


def get_chat_model(
    provider: str, name: str, model_config: Optional[ModelConfig] = None, **kwargs: Any
) -> LiteLLMChatWrapper:
    orig = provider.lower()
    provider_name, kwargs = _merge_provider_defaults("chat", orig, kwargs)
    return _get_litellm_chat(
        LiteLLMChatWrapper, name, provider_name, model_config, **kwargs
    )


def get_browser_model(
    provider: str, name: str, model_config: Optional[ModelConfig] = None, **kwargs: Any
) -> BrowserCompatibleChatWrapper:
    orig = provider.lower()
    provider_name, kwargs = _merge_provider_defaults("chat", orig, kwargs)
    return _get_litellm_chat(
        BrowserCompatibleChatWrapper, name, provider_name, model_config, **kwargs
    )


def get_embedding_model(
    provider: str, name: str, model_config: Optional[ModelConfig] = None, **kwargs: Any
) -> LiteLLMEmbeddingWrapper | LocalSentenceTransformerWrapper:
    orig = provider.lower()
    provider_name, kwargs = _merge_provider_defaults("embedding", orig, kwargs)
    return _get_litellm_embedding(name, provider_name, model_config, **kwargs)<|MERGE_RESOLUTION|>--- conflicted
+++ resolved
@@ -437,52 +437,6 @@
     def get_client(self, *args, **kwargs):  # type: ignore
         return AsyncAIChatReplacement(self, *args, **kwargs)
 
-    # -- Gemini helper -----------------------------------------
-    def _gemini_clean_and_conform(self, text: str):
-        obj = None
-        try:
-            # dirty_json parser is robust enough to handle markdown fences
-            obj = dirty_json.parse(text)
-        except Exception:
-            return None  # return None if parsing fails
-
-        if not isinstance(obj, dict):
-            return None
-
-        # Conform actions to browser-use expectations
-        if isinstance(obj.get("action"), list):
-            normalized_actions = []
-            for item in obj["action"]:
-                if not isinstance(item, dict):
-                    continue  # Skip non-dict items
-
-                action_key, action_value = next(iter(item.items()), (None, None))
-                if not action_key:
-                    continue
-
-                # Create a mutable copy of the value
-                v = (action_value or {}).copy()
-
-                if action_key in ("scroll_down", "scroll_up", "scroll"):
-                    is_down = action_key != "scroll_up"
-                    v.setdefault("down", is_down)
-                    v.setdefault("num_pages", 1.0)
-                    normalized_actions.append({"scroll": v})
-                elif action_key == "go_to_url":
-                    v.setdefault("new_tab", False)
-                    normalized_actions.append({action_key: v})
-                elif action_key == "done":
-                    if "text" in v and "data" not in v:
-                        t = v.pop("text", "")
-                        v["data"] = {"title": "Task result", "response": t, "page_summary": t}
-                    v.setdefault("success", True)
-                    normalized_actions.append({action_key: v})
-                else:
-                    normalized_actions.append(item)
-            obj["action"] = normalized_actions
-
-        return dirty_json.stringify(obj)
-
     async def _acall(
         self,
         messages: List[BaseMessage],
@@ -513,11 +467,7 @@
             try:
                 msg = resp.choices[0].message
                 if self.provider == "gemini" and isinstance(getattr(msg, "content", None), str):
-<<<<<<< HEAD
-                    cleaned = self._gemini_clean_and_conform(msg.content)
-=======
                     cleaned = browser_use_monkeypatch.gemini_clean_and_conform(msg.content)
->>>>>>> 9013e477
                     if cleaned:
                         msg.content = cleaned
             except Exception:
